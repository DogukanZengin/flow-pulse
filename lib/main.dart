--- conflicted
+++ resolved
@@ -1,4 +1,5 @@
 import 'package:flutter/material.dart';
+import 'package:flutter/foundation.dart';
 import 'package:flutter/services.dart';
 import 'package:provider/provider.dart';
 import 'dart:async';
@@ -19,21 +20,33 @@
 import 'screens/ambient_mode_screen.dart';
 import 'services/ui_sound_service.dart';
 import 'services/time_based_theme_service.dart';
-<<<<<<< HEAD
 import 'services/gamification_service.dart';
+import 'services/notification_service.dart';
+import 'services/quick_actions_service.dart';
+import 'services/deep_linking_service.dart';
+import 'services/live_activities_service.dart';
 import 'widgets/xp_bar.dart';
 import 'widgets/compact_streak_widget.dart';
 import 'widgets/goals_tracker_widget.dart';
 import 'widgets/achievement_badges_widget.dart';
 import 'widgets/avatar_mascot_widget.dart';
 import 'widgets/theme_selector_widget.dart';
-=======
->>>>>>> b3070f3f
 
 void main() async {
   WidgetsFlutterBinding.ensureInitialized();
+  
+  // Initialize core services
   await GamificationService.instance.initialize();
-  runApp(const FlowPulseApp()); // Updated with gamification system
+  
+  // Mobile-only services
+  if (!kIsWeb) {
+    await NotificationService().initialize();
+    await QuickActionsService().initialize();
+    await DeepLinkingService().initialize();
+    await LiveActivitiesService().initialize();
+  }
+  
+  runApp(const FlowPulseApp());
 }
 
 class FlowPulseApp extends StatelessWidget {
@@ -75,16 +88,62 @@
 class _MainScreenState extends State<MainScreen> {
   int _currentIndex = 0;
   late List<Widget> _screens;
+  final GlobalKey<_TimerScreenState> _timerKey = GlobalKey<_TimerScreenState>();
 
   @override
   void initState() {
     super.initState();
     _screens = [
-      const TimerScreen(),
+      TimerScreen(key: _timerKey),
       const TasksScreen(),
       const AnalyticsScreen(),
       const SettingsScreen(),
     ];
+    
+    // Set up quick actions and deep linking callbacks
+    _setupQuickActions();
+    _setupDeepLinking();
+  }
+  
+  void _setupQuickActions() {
+    QuickActionsService().setActionCallback((action) {
+      _handleAction(action);
+    });
+  }
+  
+  void _setupDeepLinking() {
+    DeepLinkingService().setLinkCallback((action) {
+      _handleAction(action);
+    });
+  }
+  
+  void _handleAction(String action) {
+    switch (action) {
+      case 'start_focus':
+        setState(() => _currentIndex = 0);
+        _timerKey.currentState?.startFocusSession();
+        break;
+      case 'start_break':
+        setState(() => _currentIndex = 0);
+        _timerKey.currentState?.startBreakSession();
+        break;
+      case 'pause_timer':
+        _timerKey.currentState?.pauseTimer();
+        break;
+      case 'resume_timer':
+        _timerKey.currentState?.resumeTimer();
+        break;
+      case 'reset_timer':
+        _timerKey.currentState?.resetTimer();
+        break;
+      case 'view_stats':
+        setState(() => _currentIndex = 2);
+        break;
+      case 'ambient_mode':
+        setState(() => _currentIndex = 0);
+        _timerKey.currentState?.enterAmbientMode();
+        break;
+    }
   }
 
   @override
@@ -279,10 +338,67 @@
     _progressAnimationController.forward();
     _sessionStartTime = DateTime.now();
     
+    // Show notification with timer controls
+    NotificationService().showTimerWithActions(
+      title: _getSessionTitle(),
+      body: 'Timer running: ${_formatTime(_secondsRemaining)} remaining',
+      isRunning: true,
+    );
+    
+    // Schedule background timer check
+    NotificationService().scheduleBackgroundTimerCheck(
+      durationSeconds: _secondsRemaining,
+      isStudySession: _isStudySession,
+    );
+    
+    // Update quick actions
+    QuickActionsService().updateShortcuts(
+      isTimerRunning: true,
+      isStudySession: _isStudySession,
+    );
+    
+    // Start Live Activity (iOS)
+    final timerProvider = context.read<TimerProvider>();
+    final totalSeconds = _isStudySession 
+        ? timerProvider.focusDuration * 60 
+        : (_shouldUseLongBreak() ? timerProvider.longBreakDuration * 60 : timerProvider.breakDuration * 60);
+    
+    LiveActivitiesService().startTimerActivity(
+      sessionTitle: _getSessionTitle(),
+      totalSeconds: totalSeconds,
+      remainingSeconds: _secondsRemaining,
+      isStudySession: _isStudySession,
+    );
+    
     _timer = Timer.periodic(const Duration(seconds: 1), (timer) {
       setState(() {
         if (_secondsRemaining > 0) {
           _secondsRemaining--;
+          
+          // Update notification every 30 seconds to avoid spam
+          if (_secondsRemaining % 30 == 0) {
+            NotificationService().showTimerWithActions(
+              title: _getSessionTitle(),
+              body: 'Timer running: ${_formatTime(_secondsRemaining)} remaining',
+              isRunning: true,
+            );
+          }
+          
+          // Update Live Activity every 10 seconds
+          if (_secondsRemaining % 10 == 0) {
+            final timerProvider = context.read<TimerProvider>();
+            final totalSeconds = _isStudySession 
+                ? timerProvider.focusDuration * 60 
+                : (_shouldUseLongBreak() ? timerProvider.longBreakDuration * 60 : timerProvider.breakDuration * 60);
+            
+            LiveActivitiesService().updateTimerActivity(
+              sessionTitle: _getSessionTitle(),
+              totalSeconds: totalSeconds,
+              remainingSeconds: _secondsRemaining,
+              isRunning: true,
+              isStudySession: _isStudySession,
+            );
+          }
         } else {
           _completeSession();
         }
@@ -293,6 +409,35 @@
   void _pauseTimer() {
     _timer?.cancel();
     _progressAnimationController.stop();
+    
+    // Cancel background timer check
+    NotificationService().cancelBackgroundTimerCheck();
+    
+    // Show paused notification
+    NotificationService().showTimerWithActions(
+      title: '⏸️ ${_getSessionTitle()} Paused',
+      body: 'Tap to resume: ${_formatTime(_secondsRemaining)} remaining',
+      isRunning: false,
+    );
+    
+    // Update quick actions
+    QuickActionsService().updateShortcuts(
+      isTimerRunning: false,
+      isStudySession: _isStudySession,
+    );
+    
+    // Update Live Activity to paused state
+    final timerProvider = context.read<TimerProvider>();
+    final totalSeconds = _isStudySession 
+        ? timerProvider.focusDuration * 60 
+        : (_shouldUseLongBreak() ? timerProvider.longBreakDuration * 60 : timerProvider.breakDuration * 60);
+    
+    LiveActivitiesService().pauseTimerActivity(
+      sessionTitle: _getSessionTitle(),
+      totalSeconds: totalSeconds,
+      remainingSeconds: _secondsRemaining,
+      isStudySession: _isStudySession,
+    );
   }
   
   void _resetTimer() {
@@ -302,6 +447,13 @@
     if (_isRunning && _sessionStartTime != null) {
       _saveSession(completed: false);
     }
+    
+    // Cancel notifications and background tasks
+    NotificationService().cancelBackgroundTimerCheck();
+    NotificationService().cancelAllNotifications();
+    
+    // End Live Activity
+    LiveActivitiesService().endTimerActivity();
     
     setState(() {
       _timer?.cancel();
@@ -312,6 +464,12 @@
           : (_shouldUseLongBreak() ? timerProvider.longBreakDuration * 60 : timerProvider.breakDuration * 60);
       _progressAnimationController.reset();
     });
+    
+    // Update quick actions
+    QuickActionsService().updateShortcuts(
+      isTimerRunning: false,
+      isStudySession: _isStudySession,
+    );
   }
 
   bool _shouldUseLongBreak() {
@@ -326,14 +484,25 @@
     // Play session complete sound
     UISoundService.instance.sessionComplete();
     
+    final wasStudySession = _isStudySession;
+    
+    // Show completion notification
+    NotificationService().showTimerNotification(
+      title: wasStudySession ? 'Focus Session Complete! 🎉' : 'Break Time Complete! ☕',
+      body: wasStudySession 
+          ? 'Great work! Time for a well-deserved break.'
+          : 'Break time is over. Ready to focus again?',
+      payload: 'session_completed',
+    );
+    
     // Calculate session duration and award XP
-    final sessionDuration = _isStudySession 
+    final sessionDuration = wasStudySession 
         ? timerProvider.focusDuration 
         : (_shouldUseLongBreak() ? timerProvider.longBreakDuration : timerProvider.breakDuration);
     
     final reward = await GamificationService.instance.completeSession(
       durationMinutes: sessionDuration,
-      isStudySession: _isStudySession,
+      isStudySession: wasStudySession,
     );
     
     // Save completed session
@@ -341,7 +510,7 @@
     
     setState(() {
       _isRunning = false;
-      if (_isStudySession) {
+      if (wasStudySession) {
         _completedSessions++;
       }
       _isStudySession = !_isStudySession;
@@ -351,6 +520,18 @@
       _progressAnimationController.reset();
       _sessionStartTime = null;
     });
+    
+    // Update quick actions for new session
+    QuickActionsService().updateShortcuts(
+      isTimerRunning: false,
+      isStudySession: _isStudySession,
+    );
+    
+    // Complete Live Activity
+    LiveActivitiesService().completeTimerActivity(
+      isStudySession: wasStudySession,
+      nextSessionType: _isStudySession ? 'Focus Session' : 'Break Time',
+    );
     
     // Refresh stats after completing session
     _loadTodayStats();
@@ -423,6 +604,51 @@
     } else {
       return _shouldUseLongBreak() ? 'Long Break' : 'Break Time';
     }
+  }
+  
+  // External control methods for quick actions and deep linking
+  void startFocusSession() {
+    if (!_isStudySession || _isRunning) {
+      setState(() {
+        _isStudySession = true;
+        _resetTimer();
+      });
+    }
+    if (!_isRunning) {
+      _toggleTimer();
+    }
+  }
+  
+  void startBreakSession() {
+    if (_isStudySession || _isRunning) {
+      setState(() {
+        _isStudySession = false;
+        _resetTimer();
+      });
+    }
+    if (!_isRunning) {
+      _toggleTimer();
+    }
+  }
+  
+  void pauseTimer() {
+    if (_isRunning) {
+      _toggleTimer();
+    }
+  }
+  
+  void resumeTimer() {
+    if (!_isRunning) {
+      _toggleTimer();
+    }
+  }
+  
+  void resetTimer() {
+    _resetTimer();
+  }
+  
+  void enterAmbientMode() {
+    _enterAmbientMode();
   }
   
   @override
@@ -522,7 +748,6 @@
                     ),
                   ],
                 ),
-<<<<<<< HEAD
               const SizedBox(height: 16),
               
               // Gamification Row: XP Bar and Streak
@@ -562,9 +787,6 @@
                 ),
               ),
               const SizedBox(height: 20),
-=======
-              const SizedBox(height: 40),
->>>>>>> b3070f3f
               RepaintBoundary(
                 child: Container(
                   margin: const EdgeInsets.symmetric(horizontal: 20),
@@ -606,10 +828,7 @@
                                           painter: CircularProgressPainter(
                                             progress: progress,
                                             isStudySession: _isStudySession,
-<<<<<<< HEAD
                                             timeColors: timeColors,
-=======
->>>>>>> b3070f3f
                                           ),
                                         ),
                                       ),
